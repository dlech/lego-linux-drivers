/*
 * LEGO Mindstorms EV3 sound driver
 *
 * Copyright (C) 2013 David Lechner <david@lechnology.com>
 * Copyright (C) 2014 Franz Detro <franz.detro@gmx.de>
 *
 * This driver is a combination of:
 *
 * "Writing an ALSA Driver"
 * <https://www.kernel.org/doc/htmldocs/writing-an-alsa-driver>
 * Copyright (c) 2002-2005 Takashi Iwai <tiwai@suse.de>
 *
 * BeagleBoard/GSoC/2010 Projects/Pulse Width Modulation
 * <http://elinux.org/BeagleBoard/GSoC/2010_Projects/Pulse_Width_Modulation>
 * Copyright (c) 2010 Varun Jewalikar
 *
 * d_sound.c from LEGO® MINDSTORMS EV3
 * Copyright (C) 2010-2013 The LEGO Group
 *
 * This program is free software; you may redistribute and/or modify
 * it under the terms of the GNU General Public License version 2 as
 * published by the Free Software Foundation.
 */

#include <linux/gpio.h>
#include <linux/hrtimer.h>
#include <linux/init.h>
#include <linux/input.h>
#include <linux/interrupt.h>
#include <linux/jiffies.h>
#include <linux/module.h>
#include <linux/platform_device.h>
#include <linux/pwm/ehrpwm.h>
#include <linux/slab.h>

#include <sound/control.h>
#include <sound/core.h>
#include <sound/initval.h>
#include <sound/legoev3.h>
#include <sound/pcm.h>

<<<<<<< HEAD
//--- configuration defines ---
=======
#include <asm/fiq.h>
#include <mach/legoev3-fiq.h>

#include "legoev3.h"
>>>>>>> 721bdd0c

#define BUFFER_SIZE (128*1024)
#define TONE_MIN_HZ 100
#define TONE_MAX_HZ 10000
#define MAX_VOLUME  256

//--- device data struct ---

struct snd_legoev3 {
	struct pwm_device    *pwm;
	struct snd_card      *card;
	struct input_dev     *input_dev;
	struct snd_pcm       *pcm;
	struct tasklet_struct pcm_period_tasklet;
	unsigned              amp_gpio;

	unsigned long  tone_frequency;
	unsigned long  tone_duration;
	struct hrtimer tone_timer;

	int volume;
};

<<<<<<< HEAD
//--- tone mode ---
=======
static struct snd_pcm_hardware snd_legoev3_playback_hw = {
	.info = (SNDRV_PCM_INFO_MMAP |
	         SNDRV_PCM_INFO_MMAP_VALID |
	         SNDRV_PCM_INFO_INTERLEAVED),
	.formats =          SNDRV_PCM_FMTBIT_S16_LE,
	.rates =            SNDRV_PCM_RATE_CONTINUOUS,
	.rate_min =         8000,
	.rate_max =         48000,
	.channels_min =     1,
	.channels_max =     1,
	.buffer_bytes_max = BUFFER_SIZE,
	.period_bytes_min = 4096,
	.period_bytes_max = BUFFER_SIZE,
	.periods_min =      1,
	.periods_max =      1024,
};

static struct snd_kcontrol_new volume_control;
>>>>>>> 721bdd0c

static int snd_legoev3_apply_tone_volume(struct snd_legoev3 *chip)
{
	int duty_percent;
	
	/* use only 1/8th of volume range (taken from lms2012 source code) */
	duty_percent = ((50/8) * chip->volume) >> 8;
	if ((duty_percent == 0) && (chip->volume > 0))
		duty_percent = 1; 
	
	return pwm_set_duty_percent(chip->pwm, duty_percent);
}

static int snd_legoev3_do_tone(struct snd_legoev3 *chip, int hz)
{
	int err;

	if (chip->pcm->streams[0].substream_opened ||
	    chip->pcm->streams[1].substream_opened)
		return -EBUSY;

	if (hz <= 0) {
		gpio_set_value(chip->amp_gpio, 0);
		pwm_stop(chip->pwm);
		pwm_set_duty_percent(chip->pwm, 0);
		chip->tone_frequency = 0;
		chip->tone_duration  = 0;
		return 0;
	}
	if (hz < TONE_MIN_HZ)
		hz = TONE_MIN_HZ;
	if (hz > TONE_MAX_HZ)
		hz = TONE_MAX_HZ;
	err = pwm_set_frequency(chip->pwm, hz);
	if (err < 0)
		return err;
		
	err = snd_legoev3_apply_tone_volume(chip);
	if (err < 0)
		return err;
	
	err = pwm_start(chip->pwm);
	if (err < 0)
		return err;
	
	chip->tone_frequency = hz;
	chip->tone_duration  = 0;
	gpio_set_value(chip->amp_gpio, 1);

	return 0;
}

static void snd_legoev3_stop_tone(struct snd_legoev3 * chip)
{
	snd_legoev3_do_tone(chip, 0);
}

/*! timer callback on end of tone duration */
static enum hrtimer_restart snd_legoev3_cb_stop_tone(struct hrtimer *pTimer)
{
	struct snd_legoev3 *chip = container_of(pTimer, struct snd_legoev3, tone_timer);

	snd_legoev3_do_tone(chip, 0);

	return HRTIMER_NORESTART;
}

<<<<<<< HEAD
/*! sysfs 'tone' attribute read
=======
static int snd_legoev3_beep_event(struct input_dev *dev, unsigned int type,
				  unsigned int code, int hz)
{
	struct snd_legoev3 *chip = input_get_drvdata(dev);

	switch(code) {
	case SND_BELL:
		if (hz)
			hz = 1000;
	case SND_TONE:
		break;
	default:
		return -1;
	}

	snd_legoev3_do_tone(chip, hz);

	return 0;
}

/*
 * Only called when the ehrpwm interrupt is configured as regular IRQ and
 * not as a FIQ. In other words, this is for debugging (when assigned to IRQ)
 * and serves as a dummy callback duing normal usage (when assigned to FIQ).
 */
static int snd_legoev3_et_callback(struct ehrpwm_pwm *ehrpwm, void *data)
{
	fiq_c_handler_t handler = get_fiq_c_handler();

	if (handler)
		handler();

	return 0;
}

/*
 * Call snd_pcm_period_elapsed in a tasklet
 * This avoids spinlock messes and long-running irq contexts
 */
static void snd_legoev3_call_pcm_elapsed(unsigned long data)
{
	if (data)
	{
		struct snd_pcm_substream *substream = (void *)data;
		snd_pcm_period_elapsed(substream);
	}
}

static void snd_legoev3_period_elapsed(void* data)
{
	struct snd_legoev3 *chip = data;

	tasklet_schedule(&chip->pcm_period_tasklet);
}

static int __devinit snd_legoev3_new_pcm(struct snd_legoev3 *chip);

static int __devinit snd_legoev3_create(struct snd_card *card,
                                        struct snd_legoev3_platform_data *pdata)
{
	struct snd_legoev3 *chip  = card->private_data;
	static struct snd_device_ops ops = { };
	int err;

	chip->card = card;
	chip->pwm = pdata->pwm;
	chip->amp_gpio = pdata->amp_gpio;

	err = snd_device_new(card, SNDRV_DEV_LOWLEVEL, chip, &ops);
	if (err < 0)
		return err;

	err = snd_legoev3_new_pcm(chip);
	if (err < 0)
		return err;

	err = snd_ctl_add(card, snd_ctl_new1(&volume_control, chip));
	if (err < 0)
		return err;

	return 0;
}

static int __devinit snd_legoev3_init_ehrpwm(struct pwm_device *pwm)
{
	int err;

	/*
	 * This configuration code was copied from lms2012. Much of it is
	 * probably redudant or not needed.
	 */
	err = ehrpwm_tb_set_phase(pwm, 0);
	if (err < 0)
		return err;
	err = ehrpwm_tb_set_counter(pwm, 0);
	if (err < 0)
		return err;
	err = ehrpwm_tb_config_sync(pwm, TB_DISABLE, TB_SYNC_DISABLE);
	if (err < 0)
		return err;
	err = ehrpwm_tb_set_counter_mode(pwm, TB_UP, TB_DOWN);
	if (err)
		return err;
	err = ehrpwm_tb_set_periodload(pwm, TB_SHADOW);
	if (err < 0)
		return err;
	err = ehrpwm_cmp_set_cmp_ctl(pwm, CC_SHADOW, CC_SHADOW, CC_CTR_ZERO,
	                             CC_CTR_ZERO);
	if (err < 0)
		return err;
	err = ehrpwm_db_set_mode(pwm, DB_DISABLE, DB_ACTIVE_HIGH, DB_DISABLE);
	if (err < 0)
		return err;
	err = ehrpwm_pc_en_dis(pwm, PC_DISABLE);
	if (err < 0)
		return err;
	err = ehrpwm_hr_config(pwm, HR_CTR_ZERO, HR_DUTY, HR_MEP_DISABLE);
	if (err < 0)
		return err;
	err = pwm_set_duty_ticks(pwm, 0);
	if (err < 0)
		return err;

	return 0;
}
>>>>>>> 721bdd0c

	output: frequency in Hz, 0 if no tone active
*/
static ssize_t snd_legoev3_show_tone(struct device *dev,
                                     struct device_attribute *attr,      
                                     char *buf)
{
	struct snd_card *card = dev_get_drvdata(&to_platform_device(dev)->dev);
	struct snd_legoev3 *chip = card->private_data;

	if (chip->tone_frequency)
	{
		if (chip->tone_duration)
			return snprintf(buf, PAGE_SIZE, "%lu %lu\n",
			                chip->tone_frequency, chip->tone_duration);
		else
			return snprintf(buf, PAGE_SIZE, "%lu\n", chip->tone_frequency);
	}
	
	return snprintf(buf, PAGE_SIZE, "0\n");
}

/* sysfs 'tone' attribute write

   input:  frequency (Hz) [duration (ms)]

   frequency == 0 stops tone
   
   Examples: '1000'     // 1KHz tone
             '440 1000' // 440 Hz tone for one second
             '0'        // stop tone
*/
static ssize_t snd_legoev3_store_tone(struct device *dev,
                                      struct device_attribute *attr,
                                      const char *buf, size_t count)
{
	struct snd_card *card = dev_get_drvdata(&to_platform_device(dev)->dev);
	struct snd_legoev3 *chip = card->private_data;

	const char *start = buf;
	      char *end   = (char*)buf;
	const char *last  = buf + count;

	int freq, duration = 0;
	ktime_t time;

	start = skip_spaces(end);
	if (last <= start)
		return -EINVAL;

	freq = simple_strtol(start, &end, 0);
	if (end == start)
		return -EINVAL;
	
	if (freq != 0)
	{
		if (freq < TONE_MIN_HZ)
			return -EINVAL;
		if (freq > TONE_MAX_HZ)
			return -EINVAL;
	}

	start = skip_spaces(end);	
	if (last <= start)
	{
		if (snd_legoev3_do_tone(chip, freq) == 0)
			return count;
 	
		return -EINVAL;
	}

	duration = simple_strtol(start, &end, 0);
	if (end == start)
		return -EINVAL;
		
	if (duration < 0)
		return -EINVAL;

	if (snd_legoev3_do_tone(chip, freq) == 0)
	{
		time = ktime_set(duration/1000, (duration%1000)*NSEC_PER_MSEC);
		hrtimer_start(&chip->tone_timer, time, HRTIMER_MODE_REL);

		return count;
	}

	return -EINVAL;
}

//--- input device (beep) ---

static int snd_legoev3_beep_event(struct input_dev *dev, unsigned int type,
                                  unsigned int code, int hz)
{
	struct snd_legoev3 *chip = input_get_drvdata(dev);

	switch(code) {
	case SND_BELL:
		if (hz)
			hz = 1000;
	case SND_TONE:
		break;
	default:
		return -1;
	}

	snd_legoev3_do_tone(chip, hz);

	return 0;
}

static int __devinit snd_legoev3_input_device_create(struct snd_card *card)
{
	struct snd_legoev3 *chip = card->private_data;
	struct input_dev *dev;
	int err;

	dev = input_allocate_device();
	if (IS_ERR(dev))
		return PTR_ERR(dev);

	dev->name = "EV3 speaker beep";
	dev->dev.parent = chip->card->dev;
	dev->evbit[0] = BIT(EV_SND);
	dev->sndbit[0] = BIT(SND_BELL) | BIT(SND_TONE);
	dev->event = snd_legoev3_beep_event;

	err = input_register_device(dev);
	if (err < 0) {
		input_free_device(dev);
		return err;
	}

	input_set_drvdata(dev, chip);
	chip->input_dev = dev;

<<<<<<< HEAD
	hrtimer_init(&chip->tone_timer, CLOCK_MONOTONIC, HRTIMER_MODE_REL);
	chip->tone_timer.function = snd_legoev3_cb_stop_tone;
=======
	/* if tone or pcm playback is running, apply volume */
	if (chip->tone_frequency)
		snd_legoev3_apply_tone_volume(chip);
	if (chip->pcm->streams[0].substream_opened ||
	    chip->pcm->streams[1].substream_opened)
		legoev3_fiq_ehrpwm_set_volume(chip->volume);
>>>>>>> 721bdd0c

	return 0;
}

//--- ALSA PCM device ---

static struct snd_pcm_hardware snd_legoev3_playback_hw = {
	.info = (SNDRV_PCM_INFO_MMAP |
	         SNDRV_PCM_INFO_MMAP_VALID |
	         SNDRV_PCM_INFO_INTERLEAVED),
	.formats =          SNDRV_PCM_FMTBIT_S16_LE,
	.rates =            SAMPLE_RATE_SYMBOLIC,
	.rate_min =         SAMPLE_RATE,
	.rate_max =         SAMPLE_RATE,
	.channels_min =     1,
	.channels_max =     1,
	.buffer_bytes_max = BUFFER_SIZE,
	.period_bytes_min = 4096,
	.period_bytes_max = BUFFER_SIZE,
	.periods_min =      1,
	.periods_max =      1024,
};

static unsigned int rates[] = { SAMPLE_RATE };
static struct snd_pcm_hw_constraint_list constraints_rates = {
	.count = ARRAY_SIZE(rates),
	.list = rates,
	.mask = 0,
};

/*
 * Call snd_pcm_period_elapsed in a tasklet
 * This avoids spinlock messes and long-running irq contexts
 */
static void snd_legoev3_call_pcm_elapsed(unsigned long data)
{
	if (data)
	{
		struct snd_pcm_substream *substream = (struct snd_pcm_substream *)data;
		snd_pcm_period_elapsed(substream);
	}
}

<<<<<<< HEAD
/*! PWM interrupt handler */
static int snd_legoev3_et_callback(struct ehrpwm_pwm *ehrpwm, void *data)
{
	struct snd_pcm_substream *substream = (struct snd_pcm_substream *)data;
	struct snd_legoev3 *chip = snd_pcm_substream_chip(substream);
	struct snd_pcm_runtime *runtime = substream->runtime;
	struct pwm_device *pwm = chip->pwm;
	int sample;
	unsigned long duty_ticks;
=======
	err = sysfs_create_group(&pdev->dev.kobj, &snd_legoev3_attr_group);
>>>>>>> 721bdd0c

#if (PWM_FACTOR>3)
	if (++chip->et_pwm_cycle & PWM_MASK)
		return 0;
#endif
	sample = *(short *)(runtime->dma_area + chip->playback_ptr);
	sample = (sample * chip->volume) >> 8;
	duty_ticks = ((sample + 0x7FFF) * pwm->period_ticks) >> 16;
	
	if (duty_ticks<5)
		duty_ticks = 5;
	else if (duty_ticks+5>pwm->period_ticks)
		duty_ticks = pwm->period_ticks-5;

	pwm_set_duty_ticks(pwm, duty_ticks);

	chip->playback_ptr += frames_to_bytes(runtime, 1);
	if (chip->playback_ptr >= runtime->dma_bytes)
		chip->playback_ptr = 0;

	if (++chip->et_callback_count >= runtime->period_size)
	{
		chip->et_callback_count = 0;
		//snd_pcm_period_elapsed(substream);
		tasklet_schedule(&(chip->pcm_period_tasklet));
	}	

<<<<<<< HEAD
=======
	sysfs_remove_group(&pdev->dev.kobj, &snd_legoev3_attr_group);
	input_unregister_device(chip->input_dev);
	input_free_device(chip->input_dev);
	snd_card_free(card);
	dev_set_drvdata(&pdev->dev, NULL);
	pwm_release(pdata->pwm);
	pdata->pwm = NULL;
>>>>>>> 721bdd0c
	return 0;
}

static int snd_legoev3_pcm_playback_open(struct snd_pcm_substream *substream)
{
	struct snd_legoev3 *chip = snd_pcm_substream_chip(substream);
	struct snd_pcm_runtime *runtime = substream->runtime;
	int err;

	if (chip->tone_frequency)
		return -EBUSY;

	err = legoev3_fiq_ehrpwm_request(substream);
	if (err < 0)
		return err;

	err = ehrpwm_tb_set_prescalar_val(chip->pwm, TB_DIV1, TB_HS_DIV1);
	if (err < 0)
		goto err_ehrpwm_tb_set_prescalar_val;

	runtime->hw = snd_legoev3_playback_hw;
	err = ehrpwm_et_cb_register(chip->pwm, substream,
				    snd_legoev3_et_callback);
	if (err < 0)
		goto err_ehrpwm_et_cb_register;

	pwm_set_duty_ticks(chip->pwm, 0);

	tasklet_init(&chip->pcm_period_tasklet, snd_legoev3_call_pcm_elapsed,
	             (unsigned long)substream);

	return 0;

err_ehrpwm_et_cb_register:
err_ehrpwm_tb_set_prescalar_val:
	legoev3_fiq_ehrpwm_release();
	return err;
}

static int snd_legoev3_pcm_playback_close(struct snd_pcm_substream *substream)
{
	struct snd_legoev3 *chip = snd_pcm_substream_chip(substream);
	
	if (chip)
	{
		tasklet_kill(&chip->pcm_period_tasklet);
		pwm_set_duty_ticks(chip->pwm, 0);
		pwm_stop(chip->pwm);
		gpio_set_value(chip->amp_gpio, 0);
	}
	legoev3_fiq_ehrpwm_release();

	return 0;
}

static int snd_legoev3_pcm_hw_params(struct snd_pcm_substream *substream,
                                     struct snd_pcm_hw_params *hw_params)
{
	return snd_pcm_lib_malloc_pages(substream, params_buffer_bytes(hw_params));
}

static int snd_legoev3_pcm_hw_free(struct snd_pcm_substream *substream)
{
	return snd_pcm_lib_free_pages(substream);
}

static int snd_legoev3_pcm_prepare(struct snd_pcm_substream *substream)
{
	struct snd_legoev3 *chip = snd_pcm_substream_chip(substream);
	int err, int_prd;

	/* interrupt can occur on every 1st, 2nd or 3rd pwm pulse */
	if (substream->runtime->rate > 32000)
		int_prd = 1;
	else if (substream->runtime->rate > 16000)
		int_prd = 2;
	else
		int_prd = 3;
	err = pwm_set_frequency(chip->pwm, substream->runtime->rate * int_prd);
	if (err < 0)
		return err;
	err = ehrpwm_et_set_sel_evt(chip->pwm, ET_CTR_PRD, int_prd);
	if (err < 0)
		return err;
	legoev3_fiq_ehrpwm_prepare(substream, chip->pwm->period_ticks,
				   chip->volume, snd_legoev3_period_elapsed,
				   chip);

	return 0;
}

static int snd_legoev3_pcm_trigger(struct snd_pcm_substream *substream, int cmd)
{
	struct snd_legoev3 *chip = snd_pcm_substream_chip(substream);

	switch (cmd) {
	case SNDRV_PCM_TRIGGER_START:
		ehrpwm_et_int_en_dis(chip->pwm, ET_ENABLE);
		pwm_start(chip->pwm);
		gpio_set_value(chip->amp_gpio, 1);
		break;
	case SNDRV_PCM_TRIGGER_STOP:
		ehrpwm_et_int_en_dis(chip->pwm, ET_DISABLE);
		pwm_set_duty_ticks(chip->pwm, 0);
		pwm_stop(chip->pwm);
		break;
	default:
		return -EINVAL;
	}
	return 0;
}

static snd_pcm_uframes_t
snd_legoev3_pcm_pointer(struct snd_pcm_substream *substream)
{
	return bytes_to_frames(substream->runtime,
			       legoev3_fiq_ehrpwm_get_playback_ptr());
}

static struct snd_pcm_ops snd_legoev3_playback_ops = {
	.open =        snd_legoev3_pcm_playback_open,
	.close =       snd_legoev3_pcm_playback_close,
	.ioctl =       snd_pcm_lib_ioctl,
	.hw_params =   snd_legoev3_pcm_hw_params,
	.hw_free =     snd_legoev3_pcm_hw_free,
	.prepare =     snd_legoev3_pcm_prepare,
	.trigger =     snd_legoev3_pcm_trigger,
	.pointer =     snd_legoev3_pcm_pointer,
};

static int __devinit snd_legoev3_new_pcm(struct snd_legoev3 *chip)
{
	struct snd_pcm *pcm;
	int err;

	err = snd_pcm_new(chip->card, "LEGO Mindstorms EV3", 0, 1, 0, &pcm);
	if (err < 0)
		return err;
	pcm->private_data = chip;
	strcpy(pcm->name, "LEGO Mindstorms EV3");
	chip->pcm = pcm;

	snd_pcm_set_ops(pcm, SNDRV_PCM_STREAM_PLAYBACK,
		&snd_legoev3_playback_ops);

	err = snd_pcm_lib_preallocate_pages_for_all(pcm,
		SNDRV_DMA_TYPE_CONTINUOUS, snd_dma_continuous_data (GFP_KERNEL),
		BUFFER_SIZE, BUFFER_SIZE);
	if (err < 0)
		return err;

	return 0;
}

//--- volume control ---

static struct snd_kcontrol_new volume_control;

static int snd_legoev3_volume_control_info(struct snd_kcontrol *kcontrol,
                                           struct snd_ctl_elem_info *uinfo)
{
	uinfo->type = SNDRV_CTL_ELEM_TYPE_INTEGER;
	uinfo->count = 1;
	uinfo->value.integer.min = 0;
	uinfo->value.integer.max = MAX_VOLUME;
	return 0;
}

static int snd_legoev3_volume_control_get(struct snd_kcontrol *kcontrol,
                                          struct snd_ctl_elem_value *ucontrol)
{
	struct snd_legoev3 *chip = snd_kcontrol_chip(kcontrol);
	ucontrol->value.integer.value[0] = chip->volume;
	return 0;
}

static int snd_legoev3_volume_control_put(struct snd_kcontrol *kcontrol,
                                          struct snd_ctl_elem_value *ucontrol)
{
	struct snd_legoev3 *chip = snd_kcontrol_chip(kcontrol);
	int changed = 0, newValue = ucontrol->value.integer.value[0];
	
	if (newValue < 0) newValue = 0;
	if (newValue > MAX_VOLUME) newValue = MAX_VOLUME;

	if (chip->volume != newValue) {
		chip->volume = newValue;
	
		/* if tone or PCM playback is running, apply volume */
		if (chip->tone_frequency)
			snd_legoev3_apply_tone_volume(chip);
		if (chip->pcm->streams[0].substream_opened ||
		    chip->pcm->streams[1].substream_opened)
			legoev3_fiq_ehrpwm_set_volume(chip->volume);

		changed = 1;
	}

	return changed;
}

static struct snd_kcontrol_new volume_control = {
	.iface  = SNDRV_CTL_ELEM_IFACE_MIXER,
	.name   = "Playback Volume",
	.index  = 0,
	.access = SNDRV_CTL_ELEM_ACCESS_READWRITE,
	.info   = snd_legoev3_volume_control_info,
	.get    = snd_legoev3_volume_control_get,
	.put    = snd_legoev3_volume_control_put
};


/*! sysfs 'volume' attribute read

	output: volume in percent (0..100)
*/
static ssize_t snd_legoev3_show_volume(struct device *dev,
                                       struct device_attribute *attr,
                                       char *buf)
{
	struct snd_card *card = dev_get_drvdata(&to_platform_device(dev)->dev);
	struct snd_legoev3 *chip = card->private_data;

	return snprintf(buf, PAGE_SIZE, "%u\n", (chip->volume * 100)/MAX_VOLUME);
}

/*! sysfs 'volume' attribute write

	input: volume in percent (0..100)
*/
static ssize_t snd_legoev3_store_volume(struct device *dev,
                                        struct device_attribute *attr,
                                        const char *buf, size_t count)
{
	struct snd_card *card = dev_get_drvdata(&to_platform_device(dev)->dev);
	struct snd_legoev3 *chip = card->private_data;

	const char *start = buf;
	      char *end   = (char*)buf;
	const char *last  = buf + count;

	int value;

	start = skip_spaces(end);
	if (last <= start)
		return -EINVAL;

	value = simple_strtol(start, &end, 0);
	if (end == start)
		return -EINVAL;

	if (value < 0)
		return -EINVAL;
	if (value > 100)
		return -EINVAL;

	chip->volume = value * MAX_VOLUME / 100;

	// if tone is running, apply volume
	if (chip->tone_frequency)
		snd_legoev3_apply_tone_volume(chip);

	return count;
}


//--- sysfs attributes ---

/*! sysfs 'mode' attribute read

	output: 'tone' for tone mode
	        'pcm'  for ALSA PCM playback mode
	        'idle'
*/
static ssize_t snd_legoev3_show_mode(struct device *dev,
                                     struct device_attribute *attr,
                                     char *buf)
{
	struct snd_card *card = dev_get_drvdata(&to_platform_device(dev)->dev);
	struct snd_legoev3 *chip = card->private_data;

	if (chip->tone_frequency)
		return snprintf(buf, PAGE_SIZE, "tone\n");
	else if (chip->pcm->streams[0].substream_opened || 
	         chip->pcm->streams[1].substream_opened)
		return snprintf(buf, PAGE_SIZE, "pcm\n");

	return snprintf(buf, PAGE_SIZE, "idle\n");
}

static DEVICE_ATTR(mode,   0444, snd_legoev3_show_mode,   NULL);
static DEVICE_ATTR(tone,   0666, snd_legoev3_show_tone,   snd_legoev3_store_tone);
static DEVICE_ATTR(volume, 0666, snd_legoev3_show_volume, snd_legoev3_store_volume);

static struct attribute *snd_legoev3_attrs[] = {
    &dev_attr_mode.attr
  , &dev_attr_tone.attr
  , &dev_attr_volume.attr
  , NULL
};

static struct attribute_group snd_legoev3_attr_group = {
	.attrs = snd_legoev3_attrs,
};

//--- platform sound device ---

static int __devinit snd_legoev3_create(struct snd_card *card,
                                        struct snd_legoev3_platform_data *pdata)
{
	struct snd_legoev3 *chip  = card->private_data;
	static struct snd_device_ops ops = { };
	int err;

	chip->card = card;
	chip->pwm = pdata->pwm;
	chip->amp_gpio = pdata->amp_gpio;

	err = snd_device_new(card, SNDRV_DEV_LOWLEVEL, chip, &ops);
	if (err < 0)
		return err;

	err = snd_legoev3_new_pcm(chip);
	if (err < 0)
		return err;

	err = snd_ctl_add(card, snd_ctl_new1(&volume_control, chip));
	if (err < 0)
		return err;

	return 0;
}

static int __devinit snd_legoev3_init_ehrpwm(struct pwm_device *pwm)
{
	int err;

	err = ehrpwm_tb_set_phase(pwm, 0);
	if (err < 0)
		return err;
	err = ehrpwm_tb_set_counter(pwm, 0);
	if (err < 0)
		return err;
	err = ehrpwm_tb_config_sync(pwm, TB_DISABLE, TB_SYNC_DISABLE);
	if (err < 0)
		return err;
	err = ehrpwm_tb_set_counter_mode(pwm, TB_UP, TB_DOWN);
	if (err)
		return err;
	err = ehrpwm_tb_set_periodload(pwm, TB_SHADOW);
	if (err < 0)
		return err;
	err = ehrpwm_cmp_set_cmp_ctl(pwm, CC_SHADOW, CC_SHADOW, CC_CTR_ZERO,
	                             CC_CTR_ZERO);
	if (err < 0)
		return err;
	err = ehrpwm_db_set_mode(pwm, DB_DISABLE, DB_ACTIVE_HIGH, DB_DISABLE);
	if (err < 0)
		return err;
	err = ehrpwm_pc_en_dis(pwm, PC_DISABLE);
	if (err < 0)
		return err;
	err = ehrpwm_et_set_sel_evt(pwm, ET_CTR_PRD,
		(PWM_FACTOR==1 ? ET_1ST : (PWM_FACTOR==3 ? ET_3RD : ET_2ND)));
	if (err < 0)
		return err;
	err = ehrpwm_hr_config(pwm, HR_CTR_ZERO, HR_DUTY, HR_MEP_DISABLE);
	if (err < 0)
		return err;
	err = pwm_set_duty_ticks(pwm, 0);
	if (err < 0)
		return err;

	return 0;
}

static int __devinit snd_legoev3_probe(struct platform_device *pdev)
{
	struct snd_legoev3_platform_data *pdata;
	struct snd_card *card;
	int err;

	pdata = pdev->dev.platform_data;
	if (!pdata || !pdata->pwm_dev_name || !pdata->amp_gpio)
		return -ENXIO;
	pdata->pwm = pwm_request_byname(pdata->pwm_dev_name, "snd-legoev3");
	if (IS_ERR(pdata->pwm))
		return PTR_ERR(pdata->pwm);

	err = snd_card_create(-1, "legoev3", THIS_MODULE,
	                      sizeof(struct snd_legoev3), &card);
	if (err < 0)
		goto err1;

	err = snd_legoev3_create(card, pdata);
	if (err < 0)
		goto err2;

	err = snd_legoev3_init_ehrpwm(pdata->pwm);
	if (err < 0)
		goto err2;

	strcpy(card->driver, "legoev3");
	strcpy(card->shortname, "LEGO Mindstorms EV3 speaker");
	sprintf(card->longname, "%s connected to %s", card->shortname,
	        pdata->pwm_dev_name);

	err = snd_card_register(card);
	if (err < 0)
		goto err2;

	err = snd_legoev3_input_device_create(card);
	if (err < 0)
		goto err2;

	dev_set_drvdata(&pdev->dev, card);

	err = sysfs_create_group(&(pdev->dev.kobj),
	                         &snd_legoev3_attr_group);

	return 0;

err2:
	snd_card_free(card);
err1:
	pwm_release(pdata->pwm);
	pdata->pwm = NULL;
	return err;
}

static int __devexit snd_legoev3_remove(struct platform_device *pdev)
{
	struct snd_legoev3_platform_data *pdata = pdev->dev.platform_data;
	struct snd_card *card = dev_get_drvdata(&pdev->dev);
	struct snd_legoev3 *chip =  card->private_data;

	/* make sure sound is off */
	hrtimer_cancel(&chip->tone_timer);
	snd_legoev3_stop_tone(chip);

	input_unregister_device(chip->input_dev);
	input_free_device(chip->input_dev);
	snd_card_free(card);
	dev_set_drvdata(&pdev->dev, NULL);
	pwm_release(pdata->pwm);
	pdata->pwm = NULL;
	return 0;
}

//--- module ---

static struct platform_driver snd_legoev3_platform_driver = {
	.driver = {
		.name = "snd-legoev3",
	},
	.probe = snd_legoev3_probe,
	.remove = __devexit_p(snd_legoev3_remove),
};

static int __init snd_legoev3_init(void)
{
	return platform_driver_register(&snd_legoev3_platform_driver);
}
module_init(snd_legoev3_init);

static void __exit snd_legoev3_exit(void)
{
	platform_driver_unregister(&snd_legoev3_platform_driver);
}
module_exit(snd_legoev3_exit);

MODULE_DESCRIPTION("LEGO Mindstorms EV3 speaker driver");
MODULE_AUTHOR("David Lechner <david@lechnology.com>, Franz Detro <franz.detro@gmx.de>");
MODULE_LICENSE("GPL");
MODULE_ALIAS("platform:snd-legoev3");<|MERGE_RESOLUTION|>--- conflicted
+++ resolved
@@ -2,7 +2,6 @@
  * LEGO Mindstorms EV3 sound driver
  *
  * Copyright (C) 2013 David Lechner <david@lechnology.com>
- * Copyright (C) 2014 Franz Detro <franz.detro@gmx.de>
  *
  * This driver is a combination of:
  *
@@ -39,21 +38,15 @@
 #include <sound/legoev3.h>
 #include <sound/pcm.h>
 
-<<<<<<< HEAD
-//--- configuration defines ---
-=======
 #include <asm/fiq.h>
 #include <mach/legoev3-fiq.h>
 
 #include "legoev3.h"
->>>>>>> 721bdd0c
 
 #define BUFFER_SIZE (128*1024)
 #define TONE_MIN_HZ 100
 #define TONE_MAX_HZ 10000
 #define MAX_VOLUME  256
-
-//--- device data struct ---
 
 struct snd_legoev3 {
 	struct pwm_device    *pwm;
@@ -70,9 +63,6 @@
 	int volume;
 };
 
-<<<<<<< HEAD
-//--- tone mode ---
-=======
 static struct snd_pcm_hardware snd_legoev3_playback_hw = {
 	.info = (SNDRV_PCM_INFO_MMAP |
 	         SNDRV_PCM_INFO_MMAP_VALID |
@@ -91,7 +81,6 @@
 };
 
 static struct snd_kcontrol_new volume_control;
->>>>>>> 721bdd0c
 
 static int snd_legoev3_apply_tone_volume(struct snd_legoev3 *chip)
 {
@@ -149,7 +138,6 @@
 	snd_legoev3_do_tone(chip, 0);
 }
 
-/*! timer callback on end of tone duration */
 static enum hrtimer_restart snd_legoev3_cb_stop_tone(struct hrtimer *pTimer)
 {
 	struct snd_legoev3 *chip = container_of(pTimer, struct snd_legoev3, tone_timer);
@@ -159,9 +147,6 @@
 	return HRTIMER_NORESTART;
 }
 
-<<<<<<< HEAD
-/*! sysfs 'tone' attribute read
-=======
 static int snd_legoev3_beep_event(struct input_dev *dev, unsigned int type,
 				  unsigned int code, int hz)
 {
@@ -287,13 +272,59 @@
 
 	return 0;
 }
->>>>>>> 721bdd0c
-
-	output: frequency in Hz, 0 if no tone active
-*/
-static ssize_t snd_legoev3_show_tone(struct device *dev,
-                                     struct device_attribute *attr,      
-                                     char *buf)
+
+static int __devinit snd_legoev3_input_device_create(struct snd_card *card)
+{
+	struct snd_legoev3 *chip = card->private_data;
+	struct input_dev *dev;
+	int err;
+
+	dev = input_allocate_device();
+	if (IS_ERR(dev))
+		return PTR_ERR(dev);
+
+	dev->name = "EV3 speaker beep";
+	dev->dev.parent = chip->card->dev;
+	dev->evbit[0] = BIT(EV_SND);
+	dev->sndbit[0] = BIT(SND_BELL) | BIT(SND_TONE);
+	dev->event = snd_legoev3_beep_event;
+
+	err = input_register_device(dev);
+	if (err < 0) {
+		input_free_device(dev);
+		return err;
+	}
+
+	input_set_drvdata(dev, chip);
+	chip->input_dev = dev;
+
+	hrtimer_init(&chip->tone_timer, CLOCK_MONOTONIC, HRTIMER_MODE_REL);
+	chip->tone_timer.function = snd_legoev3_cb_stop_tone;
+
+	return 0;
+}
+
+//-------------------------------------
+
+static ssize_t show_mode(struct device *dev,
+                         struct device_attribute *attr,
+                         char *buf)
+{
+	struct snd_card *card = dev_get_drvdata(&to_platform_device(dev)->dev);
+	struct snd_legoev3 *chip = card->private_data;
+
+	if (chip->tone_frequency)
+		return snprintf(buf, PAGE_SIZE, "tone\n");
+	else if (chip->pcm->streams[0].substream_opened || 
+	         chip->pcm->streams[1].substream_opened)
+		return snprintf(buf, PAGE_SIZE, "pcm\n");
+
+	return snprintf(buf, PAGE_SIZE, "idle\n");
+}
+
+static ssize_t show_tone(struct device *dev,
+                         struct device_attribute *attr,
+                         char *buf)
 {
 	struct snd_card *card = dev_get_drvdata(&to_platform_device(dev)->dev);
 	struct snd_legoev3 *chip = card->private_data;
@@ -310,19 +341,9 @@
 	return snprintf(buf, PAGE_SIZE, "0\n");
 }
 
-/* sysfs 'tone' attribute write
-
-   input:  frequency (Hz) [duration (ms)]
-
-   frequency == 0 stops tone
-   
-   Examples: '1000'     // 1KHz tone
-             '440 1000' // 440 Hz tone for one second
-             '0'        // stop tone
-*/
-static ssize_t snd_legoev3_store_tone(struct device *dev,
-                                      struct device_attribute *attr,
-                                      const char *buf, size_t count)
+static ssize_t store_tone(struct device *dev,
+                          struct device_attribute *attr,
+                          const char *buf, size_t count)
 {
 	struct snd_card *card = dev_get_drvdata(&to_platform_device(dev)->dev);
 	struct snd_legoev3 *chip = card->private_data;
@@ -377,149 +398,133 @@
 	return -EINVAL;
 }
 
-//--- input device (beep) ---
-
-static int snd_legoev3_beep_event(struct input_dev *dev, unsigned int type,
-                                  unsigned int code, int hz)
-{
-	struct snd_legoev3 *chip = input_get_drvdata(dev);
-
-	switch(code) {
-	case SND_BELL:
-		if (hz)
-			hz = 1000;
-	case SND_TONE:
-		break;
-	default:
-		return -1;
-	}
-
-	snd_legoev3_do_tone(chip, hz);
-
-	return 0;
-}
-
-static int __devinit snd_legoev3_input_device_create(struct snd_card *card)
-{
+static ssize_t show_volume(struct device *dev,
+                           struct device_attribute *attr,
+                           char *buf)
+{
+	struct snd_card *card = dev_get_drvdata(&to_platform_device(dev)->dev);
 	struct snd_legoev3 *chip = card->private_data;
-	struct input_dev *dev;
-	int err;
-
-	dev = input_allocate_device();
-	if (IS_ERR(dev))
-		return PTR_ERR(dev);
-
-	dev->name = "EV3 speaker beep";
-	dev->dev.parent = chip->card->dev;
-	dev->evbit[0] = BIT(EV_SND);
-	dev->sndbit[0] = BIT(SND_BELL) | BIT(SND_TONE);
-	dev->event = snd_legoev3_beep_event;
-
-	err = input_register_device(dev);
-	if (err < 0) {
-		input_free_device(dev);
-		return err;
-	}
-
-	input_set_drvdata(dev, chip);
-	chip->input_dev = dev;
-
-<<<<<<< HEAD
-	hrtimer_init(&chip->tone_timer, CLOCK_MONOTONIC, HRTIMER_MODE_REL);
-	chip->tone_timer.function = snd_legoev3_cb_stop_tone;
-=======
+
+	return snprintf(buf, PAGE_SIZE, "%u\n", (chip->volume * 100)/MAX_VOLUME);
+}
+
+static ssize_t store_volume(struct device *dev,
+                            struct device_attribute *attr,
+                            const char *buf, size_t count)
+{
+	struct snd_card *card = dev_get_drvdata(&to_platform_device(dev)->dev);
+	struct snd_legoev3 *chip = card->private_data;
+
+	const char *start = buf;
+	      char *end   = (char*)buf;
+	const char *last  = buf + count;
+
+	int value;
+
+	start = skip_spaces(end);
+	if (last <= start)
+		return -EINVAL;
+
+	value = simple_strtol(start, &end, 0);
+	if (end == start)
+		return -EINVAL;
+
+	if (value < 0)
+		return -EINVAL;
+	if (value > 100)
+		return -EINVAL;
+
+	chip->volume = value * MAX_VOLUME / 100;
+
 	/* if tone or pcm playback is running, apply volume */
 	if (chip->tone_frequency)
 		snd_legoev3_apply_tone_volume(chip);
 	if (chip->pcm->streams[0].substream_opened ||
 	    chip->pcm->streams[1].substream_opened)
 		legoev3_fiq_ehrpwm_set_volume(chip->volume);
->>>>>>> 721bdd0c
-
-	return 0;
-}
-
-//--- ALSA PCM device ---
-
-static struct snd_pcm_hardware snd_legoev3_playback_hw = {
-	.info = (SNDRV_PCM_INFO_MMAP |
-	         SNDRV_PCM_INFO_MMAP_VALID |
-	         SNDRV_PCM_INFO_INTERLEAVED),
-	.formats =          SNDRV_PCM_FMTBIT_S16_LE,
-	.rates =            SAMPLE_RATE_SYMBOLIC,
-	.rate_min =         SAMPLE_RATE,
-	.rate_max =         SAMPLE_RATE,
-	.channels_min =     1,
-	.channels_max =     1,
-	.buffer_bytes_max = BUFFER_SIZE,
-	.period_bytes_min = 4096,
-	.period_bytes_max = BUFFER_SIZE,
-	.periods_min =      1,
-	.periods_max =      1024,
+
+	return count;
+}
+
+static DEVICE_ATTR(mode,   0444, show_mode,   NULL);
+static DEVICE_ATTR(tone,   0666, show_tone,   store_tone);
+static DEVICE_ATTR(volume, 0666, show_volume, store_volume);
+
+static struct attribute *snd_legoev3_attrs[] = {
+    &dev_attr_mode.attr
+  , &dev_attr_tone.attr
+  , &dev_attr_volume.attr
+  , NULL
 };
 
-static unsigned int rates[] = { SAMPLE_RATE };
-static struct snd_pcm_hw_constraint_list constraints_rates = {
-	.count = ARRAY_SIZE(rates),
-	.list = rates,
-	.mask = 0,
+static struct attribute_group snd_legoev3_attr_group = {
+	.attrs = snd_legoev3_attrs,
 };
 
-/*
- * Call snd_pcm_period_elapsed in a tasklet
- * This avoids spinlock messes and long-running irq contexts
- */
-static void snd_legoev3_call_pcm_elapsed(unsigned long data)
-{
-	if (data)
-	{
-		struct snd_pcm_substream *substream = (struct snd_pcm_substream *)data;
-		snd_pcm_period_elapsed(substream);
-	}
-}
-
-<<<<<<< HEAD
-/*! PWM interrupt handler */
-static int snd_legoev3_et_callback(struct ehrpwm_pwm *ehrpwm, void *data)
-{
-	struct snd_pcm_substream *substream = (struct snd_pcm_substream *)data;
-	struct snd_legoev3 *chip = snd_pcm_substream_chip(substream);
-	struct snd_pcm_runtime *runtime = substream->runtime;
-	struct pwm_device *pwm = chip->pwm;
-	int sample;
-	unsigned long duty_ticks;
-=======
+
+static int __devinit snd_legoev3_probe(struct platform_device *pdev)
+{
+	struct snd_legoev3_platform_data *pdata;
+	struct snd_card *card;
+	int err;
+
+	pdata = pdev->dev.platform_data;
+	if (!pdata || !pdata->pwm_dev_name || !pdata->amp_gpio)
+		return -ENXIO;
+	pdata->pwm = pwm_request_byname(pdata->pwm_dev_name, "snd-legoev3");
+	if (IS_ERR(pdata->pwm))
+		return PTR_ERR(pdata->pwm);
+
+	err = snd_card_create(-1, "legoev3", THIS_MODULE,
+	                      sizeof(struct snd_legoev3), &card);
+	if (err < 0)
+		goto err1;
+
+	err = snd_legoev3_create(card, pdata);
+	if (err < 0)
+		goto err2;
+
+	err = snd_legoev3_init_ehrpwm(pdata->pwm);
+	if (err < 0)
+		goto err2;
+
+	strcpy(card->driver, "legoev3");
+	strcpy(card->shortname, "LEGO Mindstorms EV3 speaker");
+	sprintf(card->longname, "%s connected to %s", card->shortname,
+	        pdata->pwm_dev_name);
+
+	err = snd_card_register(card);
+	if (err < 0)
+		goto err2;
+
+	err = snd_legoev3_input_device_create(card);
+	if (err < 0)
+		goto err2;
+
+	dev_set_drvdata(&pdev->dev, card);
+
 	err = sysfs_create_group(&pdev->dev.kobj, &snd_legoev3_attr_group);
->>>>>>> 721bdd0c
-
-#if (PWM_FACTOR>3)
-	if (++chip->et_pwm_cycle & PWM_MASK)
-		return 0;
-#endif
-	sample = *(short *)(runtime->dma_area + chip->playback_ptr);
-	sample = (sample * chip->volume) >> 8;
-	duty_ticks = ((sample + 0x7FFF) * pwm->period_ticks) >> 16;
-	
-	if (duty_ticks<5)
-		duty_ticks = 5;
-	else if (duty_ticks+5>pwm->period_ticks)
-		duty_ticks = pwm->period_ticks-5;
-
-	pwm_set_duty_ticks(pwm, duty_ticks);
-
-	chip->playback_ptr += frames_to_bytes(runtime, 1);
-	if (chip->playback_ptr >= runtime->dma_bytes)
-		chip->playback_ptr = 0;
-
-	if (++chip->et_callback_count >= runtime->period_size)
-	{
-		chip->et_callback_count = 0;
-		//snd_pcm_period_elapsed(substream);
-		tasklet_schedule(&(chip->pcm_period_tasklet));
-	}	
-
-<<<<<<< HEAD
-=======
+
+	return 0;
+
+err2:
+	snd_card_free(card);
+err1:
+	pwm_release(pdata->pwm);
+	pdata->pwm = NULL;
+	return err;
+}
+
+static int __devexit snd_legoev3_remove(struct platform_device *pdev)
+{
+	struct snd_legoev3_platform_data *pdata = pdev->dev.platform_data;
+	struct snd_card *card = dev_get_drvdata(&pdev->dev);
+	struct snd_legoev3 *chip =  card->private_data;
+
+	/* make sure sound is off */
+	hrtimer_cancel(&chip->tone_timer);
+	snd_legoev3_stop_tone(chip);
+
 	sysfs_remove_group(&pdev->dev.kobj, &snd_legoev3_attr_group);
 	input_unregister_device(chip->input_dev);
 	input_free_device(chip->input_dev);
@@ -527,7 +532,6 @@
 	dev_set_drvdata(&pdev->dev, NULL);
 	pwm_release(pdata->pwm);
 	pdata->pwm = NULL;
->>>>>>> 721bdd0c
 	return 0;
 }
 
@@ -682,12 +686,8 @@
 	return 0;
 }
 
-//--- volume control ---
-
-static struct snd_kcontrol_new volume_control;
-
-static int snd_legoev3_volume_control_info(struct snd_kcontrol *kcontrol,
-                                           struct snd_ctl_elem_info *uinfo)
+static int volume_control_info(struct snd_kcontrol *kcontrol,
+                               struct snd_ctl_elem_info *uinfo)
 {
 	uinfo->type = SNDRV_CTL_ELEM_TYPE_INTEGER;
 	uinfo->count = 1;
@@ -696,16 +696,16 @@
 	return 0;
 }
 
-static int snd_legoev3_volume_control_get(struct snd_kcontrol *kcontrol,
-                                          struct snd_ctl_elem_value *ucontrol)
+static int volume_control_get(struct snd_kcontrol *kcontrol,
+                              struct snd_ctl_elem_value *ucontrol)
 {
 	struct snd_legoev3 *chip = snd_kcontrol_chip(kcontrol);
 	ucontrol->value.integer.value[0] = chip->volume;
 	return 0;
 }
 
-static int snd_legoev3_volume_control_put(struct snd_kcontrol *kcontrol,
-                                          struct snd_ctl_elem_value *ucontrol)
+static int volume_control_put(struct snd_kcontrol *kcontrol,
+                              struct snd_ctl_elem_value *ucontrol)
 {
 	struct snd_legoev3 *chip = snd_kcontrol_chip(kcontrol);
 	int changed = 0, newValue = ucontrol->value.integer.value[0];
@@ -734,250 +734,10 @@
 	.name   = "Playback Volume",
 	.index  = 0,
 	.access = SNDRV_CTL_ELEM_ACCESS_READWRITE,
-	.info   = snd_legoev3_volume_control_info,
-	.get    = snd_legoev3_volume_control_get,
-	.put    = snd_legoev3_volume_control_put
+	.info   = volume_control_info,
+	.get    = volume_control_get,
+	.put    = volume_control_put
 };
-
-
-/*! sysfs 'volume' attribute read
-
-	output: volume in percent (0..100)
-*/
-static ssize_t snd_legoev3_show_volume(struct device *dev,
-                                       struct device_attribute *attr,
-                                       char *buf)
-{
-	struct snd_card *card = dev_get_drvdata(&to_platform_device(dev)->dev);
-	struct snd_legoev3 *chip = card->private_data;
-
-	return snprintf(buf, PAGE_SIZE, "%u\n", (chip->volume * 100)/MAX_VOLUME);
-}
-
-/*! sysfs 'volume' attribute write
-
-	input: volume in percent (0..100)
-*/
-static ssize_t snd_legoev3_store_volume(struct device *dev,
-                                        struct device_attribute *attr,
-                                        const char *buf, size_t count)
-{
-	struct snd_card *card = dev_get_drvdata(&to_platform_device(dev)->dev);
-	struct snd_legoev3 *chip = card->private_data;
-
-	const char *start = buf;
-	      char *end   = (char*)buf;
-	const char *last  = buf + count;
-
-	int value;
-
-	start = skip_spaces(end);
-	if (last <= start)
-		return -EINVAL;
-
-	value = simple_strtol(start, &end, 0);
-	if (end == start)
-		return -EINVAL;
-
-	if (value < 0)
-		return -EINVAL;
-	if (value > 100)
-		return -EINVAL;
-
-	chip->volume = value * MAX_VOLUME / 100;
-
-	// if tone is running, apply volume
-	if (chip->tone_frequency)
-		snd_legoev3_apply_tone_volume(chip);
-
-	return count;
-}
-
-
-//--- sysfs attributes ---
-
-/*! sysfs 'mode' attribute read
-
-	output: 'tone' for tone mode
-	        'pcm'  for ALSA PCM playback mode
-	        'idle'
-*/
-static ssize_t snd_legoev3_show_mode(struct device *dev,
-                                     struct device_attribute *attr,
-                                     char *buf)
-{
-	struct snd_card *card = dev_get_drvdata(&to_platform_device(dev)->dev);
-	struct snd_legoev3 *chip = card->private_data;
-
-	if (chip->tone_frequency)
-		return snprintf(buf, PAGE_SIZE, "tone\n");
-	else if (chip->pcm->streams[0].substream_opened || 
-	         chip->pcm->streams[1].substream_opened)
-		return snprintf(buf, PAGE_SIZE, "pcm\n");
-
-	return snprintf(buf, PAGE_SIZE, "idle\n");
-}
-
-static DEVICE_ATTR(mode,   0444, snd_legoev3_show_mode,   NULL);
-static DEVICE_ATTR(tone,   0666, snd_legoev3_show_tone,   snd_legoev3_store_tone);
-static DEVICE_ATTR(volume, 0666, snd_legoev3_show_volume, snd_legoev3_store_volume);
-
-static struct attribute *snd_legoev3_attrs[] = {
-    &dev_attr_mode.attr
-  , &dev_attr_tone.attr
-  , &dev_attr_volume.attr
-  , NULL
-};
-
-static struct attribute_group snd_legoev3_attr_group = {
-	.attrs = snd_legoev3_attrs,
-};
-
-//--- platform sound device ---
-
-static int __devinit snd_legoev3_create(struct snd_card *card,
-                                        struct snd_legoev3_platform_data *pdata)
-{
-	struct snd_legoev3 *chip  = card->private_data;
-	static struct snd_device_ops ops = { };
-	int err;
-
-	chip->card = card;
-	chip->pwm = pdata->pwm;
-	chip->amp_gpio = pdata->amp_gpio;
-
-	err = snd_device_new(card, SNDRV_DEV_LOWLEVEL, chip, &ops);
-	if (err < 0)
-		return err;
-
-	err = snd_legoev3_new_pcm(chip);
-	if (err < 0)
-		return err;
-
-	err = snd_ctl_add(card, snd_ctl_new1(&volume_control, chip));
-	if (err < 0)
-		return err;
-
-	return 0;
-}
-
-static int __devinit snd_legoev3_init_ehrpwm(struct pwm_device *pwm)
-{
-	int err;
-
-	err = ehrpwm_tb_set_phase(pwm, 0);
-	if (err < 0)
-		return err;
-	err = ehrpwm_tb_set_counter(pwm, 0);
-	if (err < 0)
-		return err;
-	err = ehrpwm_tb_config_sync(pwm, TB_DISABLE, TB_SYNC_DISABLE);
-	if (err < 0)
-		return err;
-	err = ehrpwm_tb_set_counter_mode(pwm, TB_UP, TB_DOWN);
-	if (err)
-		return err;
-	err = ehrpwm_tb_set_periodload(pwm, TB_SHADOW);
-	if (err < 0)
-		return err;
-	err = ehrpwm_cmp_set_cmp_ctl(pwm, CC_SHADOW, CC_SHADOW, CC_CTR_ZERO,
-	                             CC_CTR_ZERO);
-	if (err < 0)
-		return err;
-	err = ehrpwm_db_set_mode(pwm, DB_DISABLE, DB_ACTIVE_HIGH, DB_DISABLE);
-	if (err < 0)
-		return err;
-	err = ehrpwm_pc_en_dis(pwm, PC_DISABLE);
-	if (err < 0)
-		return err;
-	err = ehrpwm_et_set_sel_evt(pwm, ET_CTR_PRD,
-		(PWM_FACTOR==1 ? ET_1ST : (PWM_FACTOR==3 ? ET_3RD : ET_2ND)));
-	if (err < 0)
-		return err;
-	err = ehrpwm_hr_config(pwm, HR_CTR_ZERO, HR_DUTY, HR_MEP_DISABLE);
-	if (err < 0)
-		return err;
-	err = pwm_set_duty_ticks(pwm, 0);
-	if (err < 0)
-		return err;
-
-	return 0;
-}
-
-static int __devinit snd_legoev3_probe(struct platform_device *pdev)
-{
-	struct snd_legoev3_platform_data *pdata;
-	struct snd_card *card;
-	int err;
-
-	pdata = pdev->dev.platform_data;
-	if (!pdata || !pdata->pwm_dev_name || !pdata->amp_gpio)
-		return -ENXIO;
-	pdata->pwm = pwm_request_byname(pdata->pwm_dev_name, "snd-legoev3");
-	if (IS_ERR(pdata->pwm))
-		return PTR_ERR(pdata->pwm);
-
-	err = snd_card_create(-1, "legoev3", THIS_MODULE,
-	                      sizeof(struct snd_legoev3), &card);
-	if (err < 0)
-		goto err1;
-
-	err = snd_legoev3_create(card, pdata);
-	if (err < 0)
-		goto err2;
-
-	err = snd_legoev3_init_ehrpwm(pdata->pwm);
-	if (err < 0)
-		goto err2;
-
-	strcpy(card->driver, "legoev3");
-	strcpy(card->shortname, "LEGO Mindstorms EV3 speaker");
-	sprintf(card->longname, "%s connected to %s", card->shortname,
-	        pdata->pwm_dev_name);
-
-	err = snd_card_register(card);
-	if (err < 0)
-		goto err2;
-
-	err = snd_legoev3_input_device_create(card);
-	if (err < 0)
-		goto err2;
-
-	dev_set_drvdata(&pdev->dev, card);
-
-	err = sysfs_create_group(&(pdev->dev.kobj),
-	                         &snd_legoev3_attr_group);
-
-	return 0;
-
-err2:
-	snd_card_free(card);
-err1:
-	pwm_release(pdata->pwm);
-	pdata->pwm = NULL;
-	return err;
-}
-
-static int __devexit snd_legoev3_remove(struct platform_device *pdev)
-{
-	struct snd_legoev3_platform_data *pdata = pdev->dev.platform_data;
-	struct snd_card *card = dev_get_drvdata(&pdev->dev);
-	struct snd_legoev3 *chip =  card->private_data;
-
-	/* make sure sound is off */
-	hrtimer_cancel(&chip->tone_timer);
-	snd_legoev3_stop_tone(chip);
-
-	input_unregister_device(chip->input_dev);
-	input_free_device(chip->input_dev);
-	snd_card_free(card);
-	dev_set_drvdata(&pdev->dev, NULL);
-	pwm_release(pdata->pwm);
-	pdata->pwm = NULL;
-	return 0;
-}
-
-//--- module ---
 
 static struct platform_driver snd_legoev3_platform_driver = {
 	.driver = {
@@ -1000,6 +760,6 @@
 module_exit(snd_legoev3_exit);
 
 MODULE_DESCRIPTION("LEGO Mindstorms EV3 speaker driver");
-MODULE_AUTHOR("David Lechner <david@lechnology.com>, Franz Detro <franz.detro@gmx.de>");
+MODULE_AUTHOR("David Lechner <david@lechnology.com>");
 MODULE_LICENSE("GPL");
 MODULE_ALIAS("platform:snd-legoev3");